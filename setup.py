--- conflicted
+++ resolved
@@ -5,11 +5,7 @@
 
 setuptools.setup(
     name="pytoniq-core",
-<<<<<<< HEAD
-    version="0.1.33",
-=======
-    version="0.1.34",
->>>>>>> ba9dbca0
+    version="0.1.35",
     author="Maksim Kurbatov",
     author_email="cyrbatoff@gmail.com",
     description="TON Blockchain SDK",
